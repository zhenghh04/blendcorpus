--- conflicted
+++ resolved
@@ -5,20 +5,13 @@
 import numpy as np
 import torch
 
-<<<<<<< HEAD
+from .config import get_config as get_args
+from blendcorpus.global_vars import get_tokenizer 
 import blendcorpus.parallel_state as mpu
-from blendcorpus.utils import print_rank_0
+# tensor_parallel
 from .config import get_config as get_args
 from .config import get_tokenizer
-=======
-from .config import (
-    get_args,
-    mpu,
-    print_rank_0
-)
-
-from blendcorpus.global_vars import build_tokenizer, get_tokenizer
->>>>>>> 8ced0ec5
+from blendcorpus.utils import print_rank_0
 
 from .dataset_utils import (
     get_samples_mapping,
