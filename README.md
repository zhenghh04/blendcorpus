--- conflicted
+++ resolved
@@ -74,14 +74,7 @@
 valid_dataloader = build_pretraining_data_loader(
         valid_ds, consumed_valid_samples, config)
 test_dataloader = build_pretraining_data_loader(
-<<<<<<< HEAD
         test_ds, consumed_test_samples, config)
-=======
-        test_ds, 
-        consumed_test_samples, 
-        config
-)
->>>>>>> 8ced0ec5
 
 
     # Build iterators.
